import Foundation

// MARK: - Extended Codable Protocols

// MARK: Extended Codable properties

protocol DecodableProperty {
    func decodeValueForProperty(with propertyName: String, from container: DecodeContainer) throws
}

protocol EncodableProperty {
    func encodeValueFromProperty(with propertyName: String, to container: inout EncodeContainer) throws
}

// MARK: Extended Decodable protocol

/// Adds functionalities on top of `Decodable`
public protocol Dekodable: Decodable {
    init()
    mutating func decode(from decoder: Decoder) throws
}

public extension Dekodable {
    init(from decoder: Decoder) throws {
        self.init()
        try decode(from: decoder)
    }

    // MARK: Decoding logic
    mutating func decode(from decoder: Decoder) throws {
        let container = try decoder.anyDecodingContainer()

<<<<<<< HEAD
        let currentType = try Reflection.typeInformation(of: type(of: self))

        for property in currentType.properties {
            if let decodable = try? property.get(from: self) as? DecodableProperty {
                try decodeExtendedProperty(decodable, with: property.name, from: container)
            } else {
                // Ignores all properties that don't conform to `Decodable`
                guard let decodable = property.type as? Decodable.Type else { return }
                let value = try decodable.decodeIfPresent(from: container, with: property.name) as Any
                try property.set(value: value, on: &self)
=======
        while true {
            guard let children = mirror?.children else { break }

            for child in children where child.label != nil {
                let name = child.label! // Nil values are removed in guard above
                if let decodable = child.value as? DecodableProperty {
                    try decodeExtendedProperty(decodable, with: name, from: container)
                } else {
                    guard let type = mirror?.subjectType else { continue }
                    try decodeRegularProperty(with: name, from: container, for: type)
                }
>>>>>>> 5c04bd1d
            }
        }
    }

    private func decodeExtendedProperty(_ property: DecodableProperty, with propertyName: String, from container: DecodeContainer) throws {
        var name = propertyName
        if name.hasPrefix("_") { // Property wrappers start by "_", hence we remove that
            name = String(name.dropFirst())
        }
        try property.decodeValueForProperty(with: name, from: container)
    }

    private mutating func decodeRegularProperty(with propertyName: String, from container: DecodeContainer, for type: Any.Type) throws {
        let typeInfo = try Reflection.typeInformation(of: type)
        let property = try typeInfo.property(named: propertyName)

        // Ignores all properties that don't conform to `Decodable`
        guard let decodable = property.type as? Decodable.Type else { return }

        let value = try decodable.decodeIfPresent(from: container, with: propertyName) as Any
        try property.set(value: value, on: &self)
    }
}

// MARK: Extended Encodable Protocol

/// Adds functionalities on top of `Encodable`
public protocol Enkodable: Encodable {}

public extension Enkodable {
    // MARK: Main Encoding Logic

    func encode(to encoder: Encoder) throws {
        var container = encoder.anyEncodingContainer()
        var mirror: Mirror? = Mirror(reflecting: self)

        while true {
            guard let children = mirror?.children else { break }

            for child in children where child.label != nil {
                var propertyName = child.label! // Nil values are removed in guard above
                if propertyName.hasPrefix("_") { // Property wrappers start by "_", hence we remove that
                    propertyName = String(propertyName.dropFirst())
                }

                if let encodableProperty = child.value as? EncodableProperty {
                    try encodableProperty.encodeValueFromProperty(with: propertyName, to: &container)
                } else if let encodableValue = child.value as? Encodable {
                    try encodableValue.encodeIfPresent(to: &container, with: propertyName)
                }
                // Ignores all properties that don't conform to `Encodable`
            }

            mirror = mirror?.superclassMirror
        }
    }
}

// MARK: Enhanced Foundation Codable

public typealias Kodable = Dekodable & Enkodable<|MERGE_RESOLUTION|>--- conflicted
+++ resolved
@@ -30,7 +30,6 @@
     mutating func decode(from decoder: Decoder) throws {
         let container = try decoder.anyDecodingContainer()
 
-<<<<<<< HEAD
         let currentType = try Reflection.typeInformation(of: type(of: self))
 
         for property in currentType.properties {
@@ -41,19 +40,6 @@
                 guard let decodable = property.type as? Decodable.Type else { return }
                 let value = try decodable.decodeIfPresent(from: container, with: property.name) as Any
                 try property.set(value: value, on: &self)
-=======
-        while true {
-            guard let children = mirror?.children else { break }
-
-            for child in children where child.label != nil {
-                let name = child.label! // Nil values are removed in guard above
-                if let decodable = child.value as? DecodableProperty {
-                    try decodeExtendedProperty(decodable, with: name, from: container)
-                } else {
-                    guard let type = mirror?.subjectType else { continue }
-                    try decodeRegularProperty(with: name, from: container, for: type)
-                }
->>>>>>> 5c04bd1d
             }
         }
     }
